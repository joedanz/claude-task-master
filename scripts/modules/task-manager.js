--- conflicted
+++ resolved
@@ -29,17 +29,6 @@
 } from './utils.js';
 
 import {
-<<<<<<< HEAD
-  displayBanner,
-  getStatusWithColor,
-  formatDependenciesWithStatus,
-  getComplexityWithColor,
-  startLoadingIndicator,
-  stopLoadingIndicator,
-  createProgressBar,
-  displayAnalysisProgress,
-  formatComplexitySummary
-=======
 	displayBanner,
 	getStatusWithColor,
 	formatDependenciesWithStatus,
@@ -47,7 +36,6 @@
 	startLoadingIndicator,
 	stopLoadingIndicator,
 	createProgressBar
->>>>>>> 454a1d9d
 } from './ui.js';
 
 import {
@@ -97,9 +85,6 @@
 	log('warn', `Failed to initialize Perplexity client: ${error.message}`);
 	log('warn', 'Research-backed features will not be available');
 }
-
-// Module-level sigintHandler declaration to be used across functions
-let sigintHandler = null;
 
 /**
  * Parse a PRD file and generate tasks
@@ -499,108 +484,6 @@
 
 IMPORTANT: In the task JSON above, any subtasks with "status": "done" or "status": "completed" should be preserved exactly as is. Build your changes around these completed items.
 
-<<<<<<< HEAD
-Return only the updated tasks as a valid JSON array.`
-              }
-            ],
-            stream: true
-          });
-          
-          // Process the stream
-          let responseText = ''; // Define responseText variable
-          try {
-            let chunkCount = 0;
-            let isProcessing = true;
-            // Add a local check that gets set to false if SIGINT is received
-            const originalSigintHandler = sigintHandler;
-            
-            // Enhance the SIGINT handler to set isProcessing to false
-            sigintHandler = () => {
-              isProcessing = false;
-              
-              // Call original handler to do the rest of cleanup and exit
-              if (originalSigintHandler) originalSigintHandler();
-            };
-            
-          for await (const chunk of stream) {
-              // Check if we should stop processing (SIGINT received)
-              if (!isProcessing) {
-                break;
-              }
-              
-            if (chunk.type === 'content_block_delta' && chunk.delta.text) {
-              responseText += chunk.delta.text;
-                chunkCount++;
-              }
-            }
-            
-            // Restore original handler if we didn't get interrupted
-            if (isProcessing) {
-              sigintHandler = originalSigintHandler;
-            }
-          } catch (streamError) {
-            // Clean up the interval even if there's an error
-            if (streamingInterval) {
-              clearInterval(streamingInterval);
-              streamingInterval = null;
-            }
-            
-            throw streamError;
-          }
-          
-          if (streamingInterval) clearInterval(streamingInterval);
-          log('info', "Completed streaming response from Claude API!");
-          
-          // Extract JSON from response
-          const jsonStart = responseText.indexOf('[');
-          const jsonEnd = responseText.lastIndexOf(']');
-          
-          if (jsonStart === -1 || jsonEnd === -1) {
-            throw new Error("Could not find valid JSON array in Claude's response");
-          }
-          
-          const jsonText = responseText.substring(jsonStart, jsonEnd + 1);
-          updatedTasks = JSON.parse(jsonText);
-        } catch (error) {
-          if (streamingInterval) clearInterval(streamingInterval);
-          throw error;
-        }
-      }
-      
-      // Replace the tasks in the original data
-      updatedTasks.forEach(updatedTask => {
-        const index = data.tasks.findIndex(t => t.id === updatedTask.id);
-        if (index !== -1) {
-          data.tasks[index] = updatedTask;
-        }
-      });
-      
-      // Write the updated tasks to the file
-      writeJSON(tasksPath, data);
-      
-      log('success', `Successfully updated ${updatedTasks.length} tasks`);
-      
-      // Generate individual task files
-      await generateTaskFiles(tasksPath, path.dirname(tasksPath));
-      
-      console.log(boxen(
-        chalk.green(`Successfully updated ${updatedTasks.length} tasks`),
-        { padding: 1, borderColor: 'green', borderStyle: 'round' }
-      ));
-    } finally {
-      stopLoadingIndicator(loadingIndicator);
-    }
-  } catch (error) {
-    log('error', `Error updating tasks: ${error.message}`);
-    console.error(chalk.red(`Error: ${error.message}`));
-    
-    if (CONFIG.debug) {
-      console.error(error);
-    }
-    
-    process.exit(1);
-  }
-=======
 Return only the updated task as a valid JSON object.`
 									}
 								],
@@ -805,7 +688,6 @@
 			throw error; // Re-throw for JSON output
 		}
 	}
->>>>>>> 454a1d9d
 }
 
 /**
@@ -1904,368 +1786,6 @@
 			(task) => task.status === 'cancelled'
 		).length;
 
-<<<<<<< HEAD
-/**
- * Add a new task using AI
- * @param {string} tasksPath - Path to the tasks.json file
- * @param {string} prompt - Description of the task to add
- * @param {Array} dependencies - Task dependencies
- * @param {string} priority - Task priority
- * @returns {number} The new task ID
- */
-async function addTask(tasksPath, prompt, dependencies = [], priority = 'medium') {
-  displayBanner();
-  
-  // Read the existing tasks
-  const data = readJSON(tasksPath);
-  if (!data || !data.tasks) {
-    log('error', "Invalid or missing tasks.json.");
-    process.exit(1);
-  }
-  
-  // Find the highest task ID to determine the next ID
-  const highestId = Math.max(...data.tasks.map(t => t.id));
-  const newTaskId = highestId + 1;
-  
-  console.log(boxen(
-    chalk.white.bold(`Creating New Task #${newTaskId}`),
-    { padding: 1, borderColor: 'blue', borderStyle: 'round', margin: { top: 1, bottom: 1 } }
-  ));
-  
-  // Validate dependencies before proceeding
-  const invalidDeps = dependencies.filter(depId => {
-    return !data.tasks.some(t => t.id === depId);
-  });
-  
-  if (invalidDeps.length > 0) {
-    log('warn', `The following dependencies do not exist: ${invalidDeps.join(', ')}`);
-    log('info', 'Removing invalid dependencies...');
-    dependencies = dependencies.filter(depId => !invalidDeps.includes(depId));
-  }
-  
-  // Create the system prompt for Claude
-  const systemPrompt = "You are a helpful assistant that creates well-structured tasks for a software development project. Generate a single new task based on the user's description.";
-  
-  // Create the user prompt with context from existing tasks
-  let contextTasks = '';
-  if (dependencies.length > 0) {
-    // Provide context for the dependent tasks
-    const dependentTasks = data.tasks.filter(t => dependencies.includes(t.id));
-    contextTasks = `\nThis task depends on the following tasks:\n${dependentTasks.map(t => 
-      `- Task ${t.id}: ${t.title} - ${t.description}`).join('\n')}`;
-  } else {
-    // Provide a few recent tasks as context
-    const recentTasks = [...data.tasks].sort((a, b) => b.id - a.id).slice(0, 3);
-    contextTasks = `\nRecent tasks in the project:\n${recentTasks.map(t => 
-      `- Task ${t.id}: ${t.title} - ${t.description}`).join('\n')}`;
-  }
-  
-  const taskStructure = `
-  {
-    "title": "Task title goes here",
-    "description": "A concise one or two sentence description of what the task involves",
-    "details": "In-depth details including specifics on implementation, considerations, and anything important for the developer to know. This should be detailed enough to guide implementation.",
-    "testStrategy": "A detailed approach for verifying the task has been correctly implemented. Include specific test cases or validation methods."
-  }`;
-  
-  const userPrompt = `Create a comprehensive new task (Task #${newTaskId}) for a software development project based on this description: "${prompt}"
-  
-  ${contextTasks}
-  
-  Return your answer as a single JSON object with the following structure:
-  ${taskStructure}
-  
-  Don't include the task ID, status, dependencies, or priority as those will be added automatically.
-  Make sure the details and test strategy are thorough and specific.
-  
-  IMPORTANT: Return ONLY the JSON object, nothing else.`;
-  
-  // Start the loading indicator
-  const loadingIndicator = startLoadingIndicator('Generating new task with Claude AI...');
-  
-  let fullResponse = '';
-  let streamingInterval = null;
-
-  try {
-    // Call Claude with streaming enabled
-    const stream = await anthropic.messages.create({
-      max_tokens: CONFIG.maxTokens,
-      model: CONFIG.model,
-      temperature: CONFIG.temperature,
-      messages: [{ role: "user", content: userPrompt }],
-      system: systemPrompt,
-      stream: true
-    });
-    
-    // Update loading indicator to show streaming progress
-    let dotCount = 0;
-    streamingInterval = setInterval(() => {
-      readline.cursorTo(process.stdout, 0);
-      process.stdout.write(`Receiving streaming response from Claude${'.'.repeat(dotCount)}`);
-      dotCount = (dotCount + 1) % 4;
-    }, 500);
-    
-    // Process the stream
-    console.log(chalk.yellow('[DEBUG] Starting to process Claude stream'));
-    try {
-      let chunkCount = 0;
-      let isProcessing = true;
-      // Add a local check that gets set to false if SIGINT is received
-      const originalSigintHandler = sigintHandler;
-      
-      // Enhance the SIGINT handler to set isProcessing to false
-      sigintHandler = () => {
-        isProcessing = false;
-        
-        // Call original handler to do the rest of cleanup and exit
-        if (originalSigintHandler) originalSigintHandler();
-      };
-      
-    for await (const chunk of stream) {
-        // Check if we should stop processing (SIGINT received)
-        if (!isProcessing) {
-          break;
-        }
-        
-      if (chunk.type === 'content_block_delta' && chunk.delta.text) {
-        fullResponse += chunk.delta.text;
-          chunkCount++;
-        }
-      }
-      
-      // Restore original handler if we didn't get interrupted
-      if (isProcessing) {
-        sigintHandler = originalSigintHandler;
-      }
-    } catch (streamError) {
-      // Clean up the interval even if there's an error
-      if (streamingInterval) {
-        clearInterval(streamingInterval);
-        streamingInterval = null;
-      }
-      
-      throw streamError;
-    }
-    
-    if (streamingInterval) clearInterval(streamingInterval);
-    stopLoadingIndicator(loadingIndicator);
-    
-    log('info', "Completed streaming response from Claude API!");
-    log('debug', `Streaming response length: ${fullResponse.length} characters`);
-    
-    // Parse the response - handle potential JSON formatting issues
-    let taskData;
-    try {
-      // Check if the response is wrapped in a code block
-      const jsonMatch = fullResponse.match(/```(?:json)?([^`]+)```/);
-      const jsonContent = jsonMatch ? jsonMatch[1] : fullResponse;
-      
-      // Parse the JSON
-      taskData = JSON.parse(jsonContent);
-      
-      // Check that we have the required fields
-      if (!taskData.title || !taskData.description) {
-        throw new Error("Missing required fields in the generated task");
-      }
-    } catch (error) {
-      log('error', "Failed to parse Claude's response as valid task JSON:", error);
-      log('debug', "Response content:", fullResponse);
-      process.exit(1);
-    }
-    
-    // Create the new task object
-    const newTask = {
-      id: newTaskId,
-      title: taskData.title,
-      description: taskData.description,
-      status: "pending",
-      dependencies: dependencies,
-      priority: priority,
-      details: taskData.details || "",
-      testStrategy: taskData.testStrategy || "Manually verify the implementation works as expected."
-    };
-    
-    // Add the new task to the tasks array
-    data.tasks.push(newTask);
-    
-    // Validate dependencies in the entire task set
-    log('info', "Validating dependencies after adding new task...");
-    validateAndFixDependencies(data, null);
-    
-    // Write the updated tasks back to the file
-    writeJSON(tasksPath, data);
-    
-    // Show success message
-    const successBox = boxen(
-      chalk.green(`Successfully added new task #${newTaskId}:\n`) +
-      chalk.white.bold(newTask.title) + "\n\n" +
-      chalk.white(newTask.description),
-      { padding: 1, borderColor: 'green', borderStyle: 'round', margin: { top: 1 } }
-    );
-    console.log(successBox);
-    
-    // Next steps suggestion
-    console.log(boxen(
-      chalk.white.bold('Next Steps:') + '\n\n' +
-      `${chalk.cyan('1.')} Run ${chalk.yellow('task-master generate')} to update task files\n` +
-      `${chalk.cyan('2.')} Run ${chalk.yellow('task-master expand --id=' + newTaskId)} to break it down into subtasks\n` +
-      `${chalk.cyan('3.')} Run ${chalk.yellow('task-master list --with-subtasks')} to see all tasks`,
-      { padding: 1, borderColor: 'cyan', borderStyle: 'round', margin: { top: 1 } }
-    ));
-    
-    return newTaskId;
-  } catch (error) {
-    if (streamingInterval) clearInterval(streamingInterval);
-    stopLoadingIndicator(loadingIndicator);
-    log('error', "Error generating task:", error.message);
-    process.exit(1);
-  }
-}
-
-/**
- * Analyzes task complexity and generates expansion recommendations
- * @param {Object} options Command options
- */
-async function analyzeTaskComplexity(options) {
-  const tasksPath = options.file || 'tasks/tasks.json';
-  const outputPath = options.output || 'scripts/task-complexity-report.json';
-  const modelOverride = options.model;
-  
-  // Define streamingInterval at the top level of the function so the handler can access it
-  let streamingInterval = null;
-  // Track cancellation state
-  let isCancelled = false;
-  // Store original handler to restore later
-  const originalSigintHandler = sigintHandler;
-  
-  // Add a debug listener at the process level to see if SIGINT is being received
-  const debugSignalListener = () => {};
-  process.on('SIGINT', debugSignalListener);
-  
-  // Set up SIGINT (Control-C) handler to cancel the operation gracefully
-  const registerSigintHandler = () => {
-    // Only register if not already registered
-    if (!sigintHandler) {
-      sigintHandler = () => {
-        log('debug', 'SIGINT handler executing for analyzeTaskComplexity');
-        isCancelled = true;
-        
-        // Try to clear any intervals before exiting
-        if (streamingInterval) {
-          clearInterval(streamingInterval);
-          streamingInterval = null;
-          log('debug', 'Cleared streaming interval');
-        }
-        
-        // Clear any terminal state
-        process.stdout.write('\r\x1B[K'); // Clear current line
-        
-        console.log(chalk.yellow('\n\nAnalysis cancelled by user.'));
-        
-        // DO NOT call process.exit() - this causes SIGABRT in tests
-        // Instead, rely on the isCancelled flag to stop processing
-      };
-      process.on('SIGINT', sigintHandler);
-    }
-  };
-  
-  // Clean up function to remove the handler when done
-  const cleanupSigintHandler = () => {
-    if (sigintHandler) {
-      process.removeListener('SIGINT', sigintHandler);
-      sigintHandler = originalSigintHandler; // Restore original handler if any
-    }
-    
-    // Also remove the debug listener
-    process.removeListener('SIGINT', debugSignalListener);
-  };
-  
-  const thresholdScore = parseFloat(options.threshold || '5');
-  const useResearch = options.research || false;
-  
-  // Initialize error tracking variable
-  let apiError = false;
-  let loadingIndicator = null;
-  
-  try {
-    // Read tasks.json
-    const tasksData = readJSON(tasksPath);
-    
-    if (!tasksData || !tasksData.tasks || !Array.isArray(tasksData.tasks) || tasksData.tasks.length === 0) {
-      throw new Error('No tasks found in the tasks file');
-    }
-    
-    // Prepare the prompt for the LLM
-    const prompt = generateComplexityAnalysisPrompt(tasksData);
-    
-    // Start loading indicator
-    loadingIndicator = startLoadingIndicator('Calling AI to analyze task complexity...');
-    
-    let fullResponse = '';
-    
-    try {
-      // If research flag is set, use Perplexity first
-      if (useResearch) {
-        try {
-          // Register SIGINT handler to allow cancellation with Control-C
-          registerSigintHandler();
-          
-          // Start tracking elapsed time and update information display
-          const startTime = Date.now();
-          const totalTaskCount = tasksData.tasks.length;
-          
-          // IMPORTANT: Stop the loading indicator before showing the progress bar
-          if (loadingIndicator) {
-            stopLoadingIndicator(loadingIndicator);
-            loadingIndicator = null;
-          }
-          
-          // Set up the progress data
-          const progressData = {
-            model: process.env.PERPLEXITY_MODEL || 'sonar-pro',
-            contextTokens: 0, 
-            elapsed: 0,
-            temperature: CONFIG.temperature,
-            tasksAnalyzed: 0,
-            totalTasks: totalTaskCount,
-            percentComplete: 0,
-            maxTokens: CONFIG.maxTokens
-          };
-          
-          // Estimate context tokens (rough approximation - 1 token ~= 4 chars)
-          const estimatedContextTokens = Math.ceil(prompt.length / 4);
-          progressData.contextTokens = estimatedContextTokens;
-          
-          // Display initial progress before API call begins
-          displayAnalysisProgress(progressData);
-          
-          // Update progress display at regular intervals
-          streamingInterval = setInterval(() => {
-            // Check if cancelled
-            if (isCancelled) {
-              clearInterval(streamingInterval);
-              streamingInterval = null;
-              return;
-            }
-            
-            // Update elapsed time
-            progressData.elapsed = (Date.now() - startTime) / 1000;
-            progressData.percentComplete = Math.min(90, (progressData.elapsed / 30) * 100); // Estimate based on typical 30s completion
-            
-            // Estimate number of tasks analyzed based on percentage
-            progressData.tasksAnalyzed = Math.floor((progressData.percentComplete / 100) * totalTaskCount);
-            
-            displayAnalysisProgress(progressData);
-          }, 100);
-          
-          // Exit early if cancelled
-          if (isCancelled) {
-            throw new Error('Operation cancelled by user');
-          }
-          
-          // Modify prompt to include more context for Perplexity and explicitly request JSON
-          const researchPrompt = `You are conducting a detailed analysis of software development tasks to determine their complexity and how they should be broken down into subtasks.
-=======
 		// Count subtasks and their statuses
 		let totalSubtasks = 0;
 		let completedSubtasks = 0;
@@ -2298,7 +1818,6 @@
 				).length;
 			}
 		});
->>>>>>> 454a1d9d
 
 		const subtaskCompletionPercentage =
 			totalSubtasks > 0 ? (completedSubtasks / totalSubtasks) * 100 : 0;
@@ -2348,445 +1867,7 @@
 			};
 		}
 
-<<<<<<< HEAD
-DO NOT include any text before or after the JSON array. No explanations, no markdown formatting.`;
-          
-          // Exit early if cancelled
-          if (isCancelled) {
-            throw new Error('Operation cancelled by user');
-          }
-          
-          const result = await perplexity.chat.completions.create({
-            model: process.env.PERPLEXITY_MODEL || 'sonar-pro',
-            messages: [
-              {
-                role: "system", 
-                content: "You are a technical analysis AI that only responds with clean, valid JSON. Never include explanatory text or markdown formatting in your response."
-              },
-              {
-                role: "user",
-                content: researchPrompt
-              }
-            ],
-            temperature: CONFIG.temperature,
-            max_tokens: CONFIG.maxTokens,
-          });
-          
-          // Exit early if cancelled
-          if (isCancelled) {
-            throw new Error('Operation cancelled by user');
-          }
-          
-          // Extract the response text
-          fullResponse = result.choices[0].message.content;
-          console.log(chalk.green('Successfully generated complexity analysis with Perplexity AI'));
-          
-          // Clean up the interval
-          if (streamingInterval) {
-            clearInterval(streamingInterval);
-            streamingInterval = null;
-          }
-          
-          // Show completion
-          progressData.percentComplete = 100;
-          progressData.tasksAnalyzed = progressData.totalTasks;
-          progressData.completed = true;
-          displayAnalysisProgress(progressData);
-          
-          if (loadingIndicator) {
-            stopLoadingIndicator(loadingIndicator);
-            loadingIndicator = null;
-          }
-          
-          // Log the first part of the response for debugging
-          console.debug(chalk.gray('Response first 200 chars:'));
-          console.debug(chalk.gray(fullResponse.substring(0, 200)));
-        } catch (perplexityError) {
-          // Check if this was a cancellation
-          if (perplexityError.message === 'Operation cancelled by user') {
-            log('info', 'Perplexity analysis cancelled');
-            throw perplexityError; // Re-throw to exit the function
-          }
-          
-          console.error(chalk.yellow('Falling back to Claude for complexity analysis...'));
-          console.error(chalk.gray('Perplexity error:'), perplexityError.message);
-
-          // Clean up
-          if (streamingInterval) {
-            clearInterval(streamingInterval);
-            streamingInterval = null;
-          }
-          
-          // Continue to Claude as fallback if not cancelled
-          if (!isCancelled) {
-            console.log(chalk.yellow('\nFalling back to Claude after Perplexity error: ' + perplexityError.message));
-            await useClaudeForComplexityAnalysis();
-          } else {
-            throw new Error('Operation cancelled by user');
-          }
-        }
-      } else {
-        // Use Claude directly if research flag is not set
-        await useClaudeForComplexityAnalysis();
-      }
-      
-      // Helper function to use Claude for complexity analysis
-      async function useClaudeForComplexityAnalysis() {
-        // Register SIGINT handler to allow cancellation with Control-C
-        registerSigintHandler();
-        
-        // Call the LLM API with streaming
-        // Add try-catch for better error handling specifically for API call
-        try {
-          // Exit early if already cancelled
-          if (isCancelled) {
-            throw new Error('Operation cancelled by user');
-          }
-          
-          const stream = await anthropic.messages.create({
-            max_tokens: CONFIG.maxTokens,
-            model: modelOverride || CONFIG.model,
-            temperature: CONFIG.temperature,
-            messages: [{ role: "user", content: prompt }],
-            system: "You are an expert software architect and project manager analyzing task complexity. Respond only with valid JSON.",
-            stream: true
-          });
-          
-          // Stop the default loading indicator before showing our custom UI
-          if (loadingIndicator) {
-            stopLoadingIndicator(loadingIndicator);
-            loadingIndicator = null;
-          }
-          
-          // Start tracking elapsed time and update information display
-          const startTime = Date.now();
-          const totalTaskCount = tasksData.tasks.length;
-          
-          // Set up the progress data
-          const progressData = {
-            model: modelOverride || CONFIG.model,
-            contextTokens: 0, // Will estimate based on prompt size
-            elapsed: 0,
-            temperature: CONFIG.temperature,
-            tasksAnalyzed: 0,
-            totalTasks: totalTaskCount,
-            percentComplete: 0,
-            maxTokens: CONFIG.maxTokens
-          };
-          
-          // Estimate context tokens (rough approximation - 1 token ~= 4 chars)
-          const estimatedContextTokens = Math.ceil(prompt.length / 4);
-          progressData.contextTokens = estimatedContextTokens;
-          
-          // Display initial progress before streaming begins
-          displayAnalysisProgress(progressData);
-          
-          // Update progress display at regular intervals
-          streamingInterval = setInterval(() => {
-            // Check if cancelled first
-            if (isCancelled) {
-              clearInterval(streamingInterval);
-              streamingInterval = null;
-              return;
-            }
-            
-            // Update elapsed time
-            progressData.elapsed = (Date.now() - startTime) / 1000;
-            
-            // Estimate completion percentage based on response length
-            if (fullResponse.length > 0) {
-              // Estimate based on expected response size (approx. 500 chars per task)
-              const expectedResponseSize = totalTaskCount * 500;
-              const estimatedProgress = Math.min(95, (fullResponse.length / expectedResponseSize) * 100);
-              progressData.percentComplete = estimatedProgress;
-              
-              // Estimate analyzed tasks based on JSON objects found
-              const taskMatches = fullResponse.match(/"taskId"\s*:\s*\d+/g);
-              if (taskMatches) {
-                progressData.tasksAnalyzed = Math.min(totalTaskCount, taskMatches.length);
-              }
-            }
-            
-            // Display the progress information
-            displayAnalysisProgress(progressData);
-          }, 100); // Update much more frequently for smoother animation
-          
-          // Process the stream, with cancellation support
-          try {
-            for await (const chunk of stream) {
-              // Check cancellation status before processing each chunk
-              if (isCancelled) {
-                log('info', 'Streaming cancelled, stopping processing');
-                break;
-              }
-              
-              if (chunk.type === 'content_block_delta' && chunk.delta.text) {
-                fullResponse += chunk.delta.text;
-              }
-            }
-          } catch (streamError) {
-            // Handle stream-specific errors
-            log('error', `Stream processing error: ${streamError.message}`);
-            throw streamError;
-          }
-          
-          // Clean up the interval - stop updating progress
-          if (streamingInterval) {
-            clearInterval(streamingInterval);
-            streamingInterval = null;
-          }
-          
-          // Exit if cancelled
-          if (isCancelled) {
-            throw new Error('Operation cancelled by user');
-          }
-          
-          // Show completion message immediately
-          progressData.percentComplete = 100;
-          progressData.elapsed = (Date.now() - startTime) / 1000;
-          progressData.tasksAnalyzed = progressData.totalTasks;
-          progressData.completed = true;
-          progressData.contextTokens = Math.max(progressData.contextTokens, estimatedContextTokens); // Ensure the final token count is accurate
-          displayAnalysisProgress(progressData);
-          
-          // Clear the line completely to remove any artifacts (after showing completion)
-          process.stdout.write('\r\x1B[K'); // Clear current line
-          process.stdout.write('\r'); // Move cursor to beginning of line
-        } catch (apiError) {
-          // Check if this was a cancellation
-          if (apiError.message === 'Operation cancelled by user') {
-            log('info', 'Claude analysis cancelled');
-            throw apiError; // Re-throw to exit the function
-          }
-          
-          // Handle specific API errors here
-          if (streamingInterval) {
-            clearInterval(streamingInterval);
-            streamingInterval = null;
-          }
-          
-          process.stdout.write('\r\x1B[K'); // Clear current line
-          
-          console.error(chalk.red(`\nAPI Error: ${apiError.message || 'Unknown error'}\n`));
-          console.log(chalk.yellow('This might be a temporary issue with the Claude API.'));
-          console.log(chalk.yellow('Please try again in a few moments or check your API key.'));
-          
-          // Rethrow to be caught by outer handler
-          throw apiError;
-        }
-      }
-      
-      // If cancelled at this point, exit before parsing
-      if (isCancelled) {
-        log('info', 'Analysis was cancelled. Not generating report.');
-        return;
-      }
-      
-      // Parse the JSON response
-      console.log(chalk.blue(`  Parsing complexity analysis...`));
-      let complexityAnalysis;
-      try {
-        // Clean up the response to ensure it's valid JSON
-        let cleanedResponse = fullResponse;
-        
-        // First check for JSON code blocks (common in markdown responses)
-        const codeBlockMatch = fullResponse.match(/```(?:json)?\s*([\s\S]*?)\s*```/);
-        if (codeBlockMatch) {
-          cleanedResponse = codeBlockMatch[1];
-          console.debug(chalk.blue("Extracted JSON from code block"));
-        } else {
-          // Look for a complete JSON array pattern
-          // This regex looks for an array of objects starting with [ and ending with ]
-          const jsonArrayMatch = fullResponse.match(/(\[\s*\{\s*"[^"]*"\s*:[\s\S]*\}\s*\])/);
-          if (jsonArrayMatch) {
-            cleanedResponse = jsonArrayMatch[1];
-            console.log(chalk.blue("  Extracted JSON array pattern"));
-          } else {
-            // Try to find the start of a JSON array and capture to the end
-            const jsonStartMatch = fullResponse.match(/(\[\s*\{[\s\S]*)/);
-            if (jsonStartMatch) {
-              cleanedResponse = jsonStartMatch[1];
-              // Try to find a proper closing to the array
-              const properEndMatch = cleanedResponse.match(/([\s\S]*\}\s*\])/);
-              if (properEndMatch) {
-                cleanedResponse = properEndMatch[1];
-              }
-              console.log(chalk.blue("Extracted JSON from start of array to end"));
-            }
-          }
-        }
-        
-        // Log the cleaned response for debugging
-        console.debug(chalk.gray("Attempting to parse cleaned JSON..."));
-        console.debug(chalk.gray("Cleaned response (first 100 chars):"));
-        console.debug(chalk.gray(cleanedResponse.substring(0, 100)));
-        console.debug(chalk.gray("Last 100 chars:"));
-        console.debug(chalk.gray(cleanedResponse.substring(cleanedResponse.length - 100)));
-        
-        // More aggressive cleaning - strip any non-JSON content at the beginning or end
-        const strictArrayMatch = cleanedResponse.match(/(\[\s*\{[\s\S]*\}\s*\])/);
-        if (strictArrayMatch) {
-          cleanedResponse = strictArrayMatch[1];
-          console.debug(chalk.blue("Applied strict JSON array extraction"));
-        }
-        
-        try {
-          complexityAnalysis = JSON.parse(cleanedResponse);
-        } catch (jsonError) {
-          console.log(chalk.yellow("Initial JSON parsing failed, attempting to fix common JSON issues..."));
-          
-          // Try to fix common JSON issues
-          // 1. Remove any trailing commas in arrays or objects
-          cleanedResponse = cleanedResponse.replace(/,(\s*[\]}])/g, '$1');
-          
-          // 2. Ensure property names are double-quoted
-          cleanedResponse = cleanedResponse.replace(/(\s*)(\w+)(\s*):(\s*)/g, '$1"$2"$3:$4');
-          
-          // 3. Replace single quotes with double quotes for property values
-          cleanedResponse = cleanedResponse.replace(/:(\s*)'([^']*)'(\s*[,}])/g, ':$1"$2"$3');
-          
-          // 4. Fix unterminated strings - common with LLM responses
-          const untermStringPattern = /:(\s*)"([^"]*)(?=[,}])/g;
-          cleanedResponse = cleanedResponse.replace(untermStringPattern, ':$1"$2"');
-          
-          // 5. Fix multi-line strings by replacing newlines
-          cleanedResponse = cleanedResponse.replace(/:(\s*)"([^"]*)\n([^"]*)"/g, ':$1"$2 $3"');
-          
-          try {
-            complexityAnalysis = JSON.parse(cleanedResponse);
-            console.log(chalk.green("Successfully parsed JSON after fixing common issues"));
-          } catch (fixedJsonError) {
-            console.log(chalk.red("Failed to parse JSON even after fixes, attempting more aggressive cleanup..."));
-            
-            // Try to extract and process each task individually
-            try {
-              const taskMatches = cleanedResponse.match(/\{\s*"taskId"\s*:\s*(\d+)[^}]*\}/g);
-              if (taskMatches && taskMatches.length > 0) {
-                console.log(chalk.yellow(`Found ${taskMatches.length} task objects, attempting to process individually`));
-                
-                complexityAnalysis = [];
-                for (const taskMatch of taskMatches) {
-                  try {
-                    // Try to parse each task object individually
-                    const fixedTask = taskMatch.replace(/,\s*$/, ''); // Remove trailing commas
-                    const taskObj = JSON.parse(`${fixedTask}`);
-                    if (taskObj && taskObj.taskId) {
-                      complexityAnalysis.push(taskObj);
-                    }
-                  } catch (taskParseError) {
-                    console.log(chalk.yellow(`Could not parse individual task: ${taskMatch.substring(0, 30)}...`));
-                  }
-                }
-                
-                if (complexityAnalysis.length > 0) {
-                  console.log(chalk.green(`Successfully parsed ${complexityAnalysis.length} tasks individually`));
-                } else {
-                  throw new Error("Could not parse any tasks individually");
-                }
-              } else {
-                throw fixedJsonError;
-              }
-            } catch (individualError) {
-              console.log(chalk.red("All parsing attempts failed"));
-              throw jsonError; // throw the original error
-            }
-          }
-        }
-        
-        // Ensure complexityAnalysis is an array
-        if (!Array.isArray(complexityAnalysis)) {
-          console.log(chalk.yellow('Response is not an array, checking if it contains an array property...'));
-          
-          // Handle the case where the response might be an object with an array property
-          if (complexityAnalysis.tasks || complexityAnalysis.analysis || complexityAnalysis.results) {
-            complexityAnalysis = complexityAnalysis.tasks || complexityAnalysis.analysis || complexityAnalysis.results;
-          } else {
-            // If no recognizable array property, wrap it as an array if it's an object
-            if (typeof complexityAnalysis === 'object' && complexityAnalysis !== null) {
-              console.log(chalk.yellow('Converting object to array...'));
-              complexityAnalysis = [complexityAnalysis];
-            } else {
-              throw new Error('Response does not contain a valid array or object');
-            }
-          }
-        }
-        
-        // Final check to ensure we have an array
-        if (!Array.isArray(complexityAnalysis)) {
-          throw new Error('Failed to extract an array from the response');
-        }
-        
-        // Check that we have an analysis for each task in the input file
-        const taskIds = tasksData.tasks.map(t => t.id);
-        const analysisTaskIds = complexityAnalysis.map(a => a.taskId);
-        const missingTaskIds = taskIds.filter(id => !analysisTaskIds.includes(id));
-
-        if (missingTaskIds.length > 0) {
-          console.log(chalk.yellow(`Missing analysis for ${missingTaskIds.length} tasks: ${missingTaskIds.join(', ')}`));
-          console.log(chalk.blue(`Attempting to analyze missing tasks...`));
-          
-          // Create a subset of tasksData with just the missing tasks
-          const missingTasks = {
-            meta: tasksData.meta,
-            tasks: tasksData.tasks.filter(t => missingTaskIds.includes(t.id))
-          };
-          
-          // Generate a prompt for just the missing tasks
-          const missingTasksPrompt = generateComplexityAnalysisPrompt(missingTasks);
-          
-          // Call the same AI model to analyze the missing tasks
-          let missingAnalysisResponse = '';
-          
-          try {
-            // Start a new loading indicator
-            const missingTasksLoadingIndicator = startLoadingIndicator('Analyzing missing tasks...');
-            
-            // Use the same AI model as the original analysis
-            if (useResearch) {
-              // Register SIGINT handler again to make sure it's active for this phase
-              registerSigintHandler();
-              
-              // Start tracking elapsed time for missing tasks
-              const missingTasksStartTime = Date.now();
-              
-              // Stop the loading indicator before showing progress
-              stopLoadingIndicator(missingTasksLoadingIndicator);
-              
-              // Set up progress tracking for missing tasks
-              const missingProgressData = {
-                model: process.env.PERPLEXITY_MODEL || 'sonar-pro',
-                contextTokens: 0, 
-                elapsed: 0,
-                temperature: CONFIG.temperature,
-                tasksAnalyzed: 0,
-                totalTasks: missingTaskIds.length,
-                percentComplete: 0,
-                maxTokens: CONFIG.maxTokens
-              };
-              
-              // Estimate context tokens
-              const estimatedMissingContextTokens = Math.ceil(missingTasksPrompt.length / 4);
-              missingProgressData.contextTokens = estimatedMissingContextTokens;
-              
-              // Display initial progress
-              displayAnalysisProgress(missingProgressData);
-              
-              // Update progress display regularly
-              const missingTasksInterval = setInterval(() => {
-                missingProgressData.elapsed = (Date.now() - missingTasksStartTime) / 1000;
-                missingProgressData.percentComplete = Math.min(90, (missingProgressData.elapsed / 20) * 100); // Estimate ~20s completion
-                
-                // Estimate number of tasks analyzed based on percentage
-                missingProgressData.tasksAnalyzed = Math.floor((missingProgressData.percentComplete / 100) * missingTaskIds.length);
-                
-                displayAnalysisProgress(missingProgressData);
-              }, 100);
-              
-              // Create the same research prompt but for missing tasks
-              const missingTasksResearchPrompt = `You are conducting a detailed analysis of software development tasks to determine their complexity and how they should be broken down into subtasks.
-=======
 		// ... existing code for text output ...
->>>>>>> 454a1d9d
 
 		// Calculate status breakdowns as percentages of total
 		const taskStatusBreakdown = {
@@ -4640,270 +3721,6 @@
 
 DO NOT include any text before or after the JSON array. No explanations, no markdown formatting.`;
 
-<<<<<<< HEAD
-              try {
-              const result = await perplexity.chat.completions.create({
-                model: process.env.PERPLEXITY_MODEL || 'sonar-pro',
-                messages: [
-                  {
-                    role: "system", 
-                    content: "You are a technical analysis AI that only responds with clean, valid JSON. Never include explanatory text or markdown formatting in your response."
-                  },
-                  {
-                    role: "user",
-                    content: missingTasksResearchPrompt
-                  }
-                ],
-                temperature: CONFIG.temperature,
-                max_tokens: CONFIG.maxTokens,
-              });
-              
-              // Extract the response
-              missingAnalysisResponse = result.choices[0].message.content;
-                
-                // Stop interval and show completion
-                clearInterval(missingTasksInterval);
-                missingProgressData.percentComplete = 100;
-                missingProgressData.tasksAnalyzed = missingProgressData.totalTasks;
-                missingProgressData.completed = true;
-                displayAnalysisProgress(missingProgressData);
-              } catch (error) {
-                // Clean up on error
-                if (missingTasksInterval) {
-                  clearInterval(missingTasksInterval);
-                }
-                throw error;
-              } finally {
-                // Always clean up SIGINT handler and interval
-                cleanupSigintHandler();
-                if (missingTasksInterval) {
-                  clearInterval(missingTasksInterval);
-                }
-              }
-            } else {
-              // Use Claude
-              const stream = await anthropic.messages.create({
-                max_tokens: CONFIG.maxTokens,
-                model: modelOverride || CONFIG.model,
-                temperature: CONFIG.temperature,
-                messages: [{ role: "user", content: missingTasksPrompt }],
-                system: "You are an expert software architect and project manager analyzing task complexity. Respond only with valid JSON.",
-                stream: true
-              });
-              
-              // Process the stream
-              for await (const chunk of stream) {
-                if (chunk.type === 'content_block_delta' && chunk.delta.text) {
-                  missingAnalysisResponse += chunk.delta.text;
-                }
-              }
-            }
-            
-            // Stop the loading indicator
-            stopLoadingIndicator(missingTasksLoadingIndicator);
-            
-            // Parse the response using the same parsing logic as before
-            let missingAnalysis;
-            try {
-              // Clean up the response to ensure it's valid JSON (using same logic as above)
-              let cleanedResponse = missingAnalysisResponse;
-              
-              // Use the same JSON extraction logic as before
-              // ... (code omitted for brevity, it would be the same as the original parsing)
-              
-              // First check for JSON code blocks
-              const codeBlockMatch = missingAnalysisResponse.match(/```(?:json)?\s*([\s\S]*?)\s*```/);
-              if (codeBlockMatch) {
-                cleanedResponse = codeBlockMatch[1];
-                console.debug(chalk.blue("Extracted JSON from code block for missing tasks"));
-              } else {
-                // Look for a complete JSON array pattern
-                const jsonArrayMatch = missingAnalysisResponse.match(/(\[\s*\{\s*"[^"]*"\s*:[\s\S]*\}\s*\])/);
-                if (jsonArrayMatch) {
-                  cleanedResponse = jsonArrayMatch[1];
-                  console.log(chalk.blue("Extracted JSON array pattern for missing tasks"));
-                } else {
-                  // Try to find the start of a JSON array and capture to the end
-                  const jsonStartMatch = missingAnalysisResponse.match(/(\[\s*\{[\s\S]*)/);
-                  if (jsonStartMatch) {
-                    cleanedResponse = jsonStartMatch[1];
-                    // Try to find a proper closing to the array
-                    const properEndMatch = cleanedResponse.match(/([\s\S]*\}\s*\])/);
-                    if (properEndMatch) {
-                      cleanedResponse = properEndMatch[1];
-                    }
-                    console.log(chalk.blue("Extracted JSON from start of array to end for missing tasks"));
-                  }
-                }
-              }
-              
-              // More aggressive cleaning if needed
-              const strictArrayMatch = cleanedResponse.match(/(\[\s*\{[\s\S]*\}\s*\])/);
-              if (strictArrayMatch) {
-                cleanedResponse = strictArrayMatch[1];
-                console.log(chalk.blue("Applied strict JSON array extraction for missing tasks"));
-              }
-              
-              try {
-                missingAnalysis = JSON.parse(cleanedResponse);
-              } catch (jsonError) {
-                // Try to fix common JSON issues (same as before)
-                cleanedResponse = cleanedResponse.replace(/,(\s*[\]}])/g, '$1');
-                cleanedResponse = cleanedResponse.replace(/(\s*)(\w+)(\s*):(\s*)/g, '$1"$2"$3:$4');
-                cleanedResponse = cleanedResponse.replace(/:(\s*)'([^']*)'(\s*[,}])/g, ':$1"$2"$3');
-                
-                try {
-                  missingAnalysis = JSON.parse(cleanedResponse);
-                  console.log(chalk.green("Successfully parsed JSON for missing tasks after fixing common issues"));
-                } catch (fixedJsonError) {
-                  // Try the individual task extraction as a last resort
-                  console.log(chalk.red("Failed to parse JSON for missing tasks, attempting individual extraction..."));
-                  
-                  const taskMatches = cleanedResponse.match(/\{\s*"taskId"\s*:\s*(\d+)[^}]*\}/g);
-                  if (taskMatches && taskMatches.length > 0) {
-                    console.log(chalk.yellow(`Found ${taskMatches.length} task objects, attempting to process individually`));
-                    
-                    missingAnalysis = [];
-                    for (const taskMatch of taskMatches) {
-                      try {
-                        const fixedTask = taskMatch.replace(/,\s*$/, '');
-                        const taskObj = JSON.parse(`${fixedTask}`);
-                        if (taskObj && taskObj.taskId) {
-                          missingAnalysis.push(taskObj);
-                        }
-                      } catch (taskParseError) {
-                        console.log(chalk.yellow(`Could not parse individual task: ${taskMatch.substring(0, 30)}...`));
-                      }
-                    }
-                    
-                    if (missingAnalysis.length === 0) {
-                      throw new Error("Could not parse any missing tasks");
-                    }
-                  } else {
-                    throw fixedJsonError;
-                  }
-                }
-              }
-              
-              // Ensure it's an array
-              if (!Array.isArray(missingAnalysis)) {
-                if (missingAnalysis && typeof missingAnalysis === 'object') {
-                  missingAnalysis = [missingAnalysis];
-                } else {
-                  throw new Error("Missing tasks analysis is not an array or object");
-                }
-              }
-              
-              // Add the missing analyses to the main analysis array
-              console.log(chalk.green(`Successfully analyzed ${missingAnalysis.length} missing tasks`));
-              complexityAnalysis = [...complexityAnalysis, ...missingAnalysis];
-              
-              // Re-check for missing tasks
-              const updatedAnalysisTaskIds = complexityAnalysis.map(a => a.taskId);
-              const stillMissingTaskIds = taskIds.filter(id => !updatedAnalysisTaskIds.includes(id));
-              
-              if (stillMissingTaskIds.length > 0) {
-                console.log(chalk.yellow(`Warning: Still missing analysis for ${stillMissingTaskIds.length} tasks: ${stillMissingTaskIds.join(', ')}`));
-              } else {
-                console.log(chalk.green(`All tasks now have complexity analysis!`));
-              }
-            } catch (error) {
-              console.error(chalk.red(`Error analyzing missing tasks: ${error.message}`));
-              console.log(chalk.yellow(`Continuing with partial analysis...`));
-            }
-          } catch (error) {
-            console.error(chalk.red(`Error during retry for missing tasks: ${error.message}`));
-            console.log(chalk.yellow(`Continuing with partial analysis...`));
-          }
-        }
-      } catch (error) {
-        console.error(chalk.red(`Failed to parse LLM response as JSON: ${error.message}`));
-        if (CONFIG.debug) {
-          console.debug(chalk.gray(`Raw response: ${fullResponse}`));
-        }
-        throw new Error('Invalid response format from LLM. Expected JSON.');
-      }
-      
-      // Create the final report
-      const report = {
-        meta: {
-          generatedAt: new Date().toISOString(),
-          tasksAnalyzed: tasksData.tasks.length,
-          thresholdScore: thresholdScore,
-          projectName: tasksData.meta?.projectName || 'Your Project Name',
-          usedResearch: useResearch
-        },
-        complexityAnalysis: complexityAnalysis
-      };
-      
-      // Write the report to file
-      console.log(chalk.blue(`  Writing complexity report to ${outputPath}...`));
-      writeJSON(outputPath, report);
-      
-      console.log(chalk.green(`  Task complexity analysis complete. Report written to ${outputPath}`));
-      
-      // Display a summary of findings
-      const highComplexity = complexityAnalysis.filter(t => t.complexityScore >= 8).length;
-      const mediumComplexity = complexityAnalysis.filter(t => t.complexityScore >= 5 && t.complexityScore < 8).length;
-      const lowComplexity = complexityAnalysis.filter(t => t.complexityScore < 5).length;
-      const totalAnalyzed = complexityAnalysis.length;
-      
-      // Only show summary if we didn't encounter an API error
-      if (!apiError) {
-        // Create a summary object for formatting
-        const summary = {
-          totalTasks: tasksData.tasks.length,
-          analyzedTasks: totalAnalyzed,
-          highComplexityCount: highComplexity,
-          mediumComplexityCount: mediumComplexity,
-          lowComplexityCount: lowComplexity,
-          researchBacked: useResearch
-        };
-        
-        // Use the new formatting function from UI module
-        console.log(formatComplexitySummary(summary));
-      }
-      
-    } catch (error) {
-      if (streamingInterval) clearInterval(streamingInterval);
-      stopLoadingIndicator(loadingIndicator);
-      
-      // Mark that we encountered an API error
-      apiError = true;
-      
-      // Display a user-friendly error message
-      console.error(chalk.red(`\nAPI Error: ${error.message || 'Unknown error'}\n`));
-      console.log(chalk.yellow('This might be a temporary issue with the Claude API.'));
-      console.log(chalk.yellow('Please try again in a few moments.'));
-      cleanupSigintHandler();
-      
-      // We'll continue with any tasks we might have analyzed before the error
-    }
-  } catch (error) {
-    console.error(chalk.red(`Error analyzing task complexity: ${error.message}`));
-    
-    // Clean up SIGINT handler
-    cleanupSigintHandler();
-    
-    process.exit(1);
-  } finally {
-    // Always clean up resources, regardless of success or failure
-    cleanupSigintHandler();
-    
-    if (streamingInterval) {
-      clearInterval(streamingInterval);
-      streamingInterval = null;
-    }
-    
-    if (loadingIndicator) {
-      stopLoadingIndicator(loadingIndicator);
-      loadingIndicator = null;
-    }
-    
-    // Clear any terminal artifacts
-    process.stdout.write('\r\x1B[K');
-  }
-=======
 					const result = await perplexity.chat.completions.create({
 						model:
 							process.env.PERPLEXITY_MODEL ||
@@ -5656,7 +4473,6 @@
 			throw error; // Re-throw for JSON output
 		}
 	}
->>>>>>> 454a1d9d
 }
 
 /**
